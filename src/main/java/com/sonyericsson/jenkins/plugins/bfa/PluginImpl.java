/*
 * The MIT License
 *
 * Copyright 2012 Sony Ericsson Mobile Communications. All rights reserved.
 * Copyright 2012 Sony Mobile Communications AB. All rights reserved.
 *
 * Permission is hereby granted, free of charge, to any person obtaining a copy
 * of this software and associated documentation files (the "Software"), to deal
 * in the Software without restriction, including without limitation the rights
 * to use, copy, modify, merge, publish, distribute, sublicense, and/or sell
 * copies of the Software, and to permit persons to whom the Software is
 * furnished to do so, subject to the following conditions:
 *
 * The above copyright notice and this permission notice shall be included in
 * all copies or substantial portions of the Software.
 *
 * THE SOFTWARE IS PROVIDED "AS IS", WITHOUT WARRANTY OF ANY KIND, EXPRESS OR
 * IMPLIED, INCLUDING BUT NOT LIMITED TO THE WARRANTIES OF MERCHANTABILITY,
 * FITNESS FOR A PARTICULAR PURPOSE AND NONINFRINGEMENT. IN NO EVENT SHALL THE
 * AUTHORS OR COPYRIGHT HOLDERS BE LIABLE FOR ANY CLAIM, DAMAGES OR OTHER
 * LIABILITY, WHETHER IN AN ACTION OF CONTRACT, TORT OR OTHERWISE, ARISING FROM,
 * OUT OF OR IN CONNECTION WITH THE SOFTWARE OR THE USE OR OTHER DEALINGS IN
 * THE SOFTWARE.
 */

package com.sonyericsson.jenkins.plugins.bfa;

import com.sonyericsson.jenkins.plugins.bfa.db.KnowledgeBase;
import com.sonyericsson.jenkins.plugins.bfa.db.LocalFileKnowledgeBase;
import com.sonyericsson.jenkins.plugins.bfa.model.FailureCause;
import com.sonyericsson.jenkins.plugins.bfa.model.ScannerJobProperty;
import com.sonyericsson.jenkins.plugins.bfa.sod.ScanOnDemandQueue;
import com.sonyericsson.jenkins.plugins.bfa.sod.ScanOnDemandVariables;
import hudson.Extension;
import hudson.ExtensionList;
import hudson.Util;
import hudson.XmlFile;
import hudson.init.InitMilestone;
import hudson.init.Initializer;
import hudson.init.Terminator;
import hudson.model.AutoCompletionCandidates;
import hudson.model.Hudson;
import hudson.model.Job;
import hudson.model.Result;
import hudson.model.Run;
import hudson.security.Permission;
import hudson.security.PermissionGroup;
import hudson.util.CopyOnWriteList;
import jenkins.model.GlobalConfiguration;
import jenkins.model.Jenkins;
import net.sf.json.JSONObject;
import org.jenkinsci.Symbol;
import org.kohsuke.stapler.DataBoundConstructor;
import org.kohsuke.stapler.DataBoundSetter;
import org.kohsuke.stapler.QueryParameter;
import org.kohsuke.stapler.StaplerRequest;

import javax.annotation.Nonnull;
import java.io.File;
import java.util.Arrays;
import java.util.Collections;
import java.util.List;
import java.util.logging.Level;
import java.util.logging.Logger;

/**
 * The main thing.
 *
 * @author Robert Sandell &lt;robert.sandell@sonyericsson.com&gt;
 */
@Extension
@Symbol("buildFailureAnalyzer")
public class PluginImpl extends GlobalConfiguration {

    private static final Logger logger = Logger.getLogger(PluginImpl.class.getName());

    /**
     * Convenience constant for the 24x24 icon size. used for {@link #getImageUrl(String, String)}.
     */
    public static final String DEFAULT_ICON_SIZE = "24x24";

    /**
     * Convenience constant for the default icon size. used for {@link #getImageUrl(String, String)}.
     */
    public static final String DEFAULT_ICON_NAME = "information.png";

    /**
     * Default number of concurrent scan threads.
     */
    public static final int DEFAULT_NR_OF_SCAN_THREADS = 3;

    /**
     * Default max size of log to be scanned ('0' disables check).
     */
    public static final int DEFAULT_MAX_LOG_SIZE = 0;

    private static final int BYTES_IN_MEGABYTE = 1024 * 1024;

    /**
     * The permission group for all permissions related to this plugin.
     */
    public static final PermissionGroup PERMISSION_GROUP =
            new PermissionGroup(PluginImpl.class, Messages._PermissionGroup_Title());

    /**
     * Permission to update the causes. E.e. Access {@link CauseManagement}.
     */
    public static final Permission UPDATE_PERMISSION =
            new Permission(PERMISSION_GROUP, "UpdateCauses",
                    Messages._PermissionUpdate_Description(), Hudson.ADMINISTER);

    /**
     * Permission to view the causes. E.e. Access {@link CauseManagement}.
     */
    public static final Permission VIEW_PERMISSION =
            new Permission(PERMISSION_GROUP, "ViewCauses",
                    Messages._PermissionView_Description(), UPDATE_PERMISSION);

    /**
     * Permission to remove causes.
     */
    public static final Permission REMOVE_PERMISSION =
            new Permission(PERMISSION_GROUP, "RemoveCause",
                    Messages._PermissionRemove_Description(), Hudson.ADMINISTER);

    private static final String DEFAULT_NO_CAUSES_MESSAGE = "No problems were identified. "
            + "If you know why this problem occurred, please add a suitable Cause for it.";

    /**
     * Minimum allowed value for {@link #nrOfScanThreads}.
     */
    protected static final int MINIMUM_NR_OF_SCAN_THREADS = 1;

    private Boolean noCausesEnabled;
    private String noCausesMessage;

    private Boolean globalEnabled;
    private boolean doNotAnalyzeAbortedJob;

    private Boolean gerritTriggerEnabled;

    private String fallbackCategoriesAsString;
    private transient List<String> fallbackCategories;

    private transient CopyOnWriteList<FailureCause> causes;

    private KnowledgeBase knowledgeBase;

    private int nrOfScanThreads;
    private int maxLogSize;

    private Boolean graphsEnabled;

    private Boolean testResultParsingEnabled;
    private String testResultCategories;

    /**
     * ScanOnDemandVariable instance.
     */
    private ScanOnDemandVariables sodVariables = new ScanOnDemandVariables();

    /**
     * Default constructor.
     */
    @DataBoundConstructor
    public PluginImpl() {
        load();
    }

    protected Object readResolve() {
        if (sodVariables == null) {
            this.sodVariables = new ScanOnDemandVariables();
        }

        return this;
    }

    /**
     * {@inheritDoc}
     */
    @Override
    public XmlFile getConfigFile() {
        return new XmlFile(
                Jenkins.XSTREAM,
                new File(Jenkins.getInstance().getRootDir(), "build-failure-analyzer.xml")
        ); // for backward compatibility
    }

    /**
     * Starts the knowledge base.
     */
    @Initializer(after = InitMilestone.EXTENSIONS_AUGMENTED)
    public void start() {
        logger.finer("[BFA] Starting...");
        if (noCausesMessage == null) {
            noCausesMessage = DEFAULT_NO_CAUSES_MESSAGE;
        }
        if (testResultCategories == null) {
            testResultCategories = "";
        }
        if (nrOfScanThreads < 1) {
            nrOfScanThreads = DEFAULT_NR_OF_SCAN_THREADS;
        }

        if (knowledgeBase == null) {
            if (causes == null) {
                knowledgeBase = new LocalFileKnowledgeBase();
            } else {
                //Migrate old data.
                knowledgeBase = new LocalFileKnowledgeBase(causes);
                //No reason to keep it in memory right?
                causes = null;
            }
        }

        try {
            knowledgeBase.start();
            logger.fine("[BFA] Started!");
        } catch (Exception e) {
            logger.log(Level.SEVERE, "Could not initialize the knowledge base: ", e);
        }
    }

    /**
     * Run on Jenkins shutdown.
     */
    @Terminator
    public void stop() {
        ScanOnDemandQueue.shutdown();
        knowledgeBase.stop();
    }

    /**
     * Returns the base relative URI for static resources packaged in webapp.
     *
     * @return the base URI.
     */
    public static String getStaticResourcesBase() {
        return "/plugin/build-failure-analyzer";
    }

    /**
     * Getter sodVariable.
     *
     * @return the message.
     */
    public ScanOnDemandVariables getSodVariables() {
        return sodVariables;
    }

    /**
     * Returns the base relative URI for static images packaged in webapp.
     *
     * @return the images directory.
     *
     * @see #getStaticResourcesBase()
     */
    public static String getStaticImagesBase() {
        return getStaticResourcesBase() + "/images";
    }

    /**
     * Provides a Jenkins relative url to a plugin internal image.
     *
     * @param size the size of the image (the sub directory of images).
     * @param name the name of the image file.
     * @return a URL to the image.
     */
    public static String getImageUrl(String size, String name) {
        return getStaticImagesBase() + "/" + size + "/" + name;
    }

    /**
     * Get the full url to an image, including rootUrl and context path.
     *
     * @param size the size of the image (the sub directory of images).
     * @param name the name of the image file.
     * @return a URL to the image.
     */
    public static String getFullImageUrl(String size, String name) {
        return Jenkins.getInstance().getRootUrl() + getImageUrl(size, name);
    }

    /**
     * Provides a Jenkins relative url to a plugin internal image of {@link #DEFAULT_ICON_SIZE} size.
     *
     * @param name the name of the image.
     * @return a URL to the image.
     *
     * @see #getImageUrl(String, String)
     */
    public static String getImageUrl(String name) {
        return getImageUrl(DEFAULT_ICON_SIZE, name);
    }

    /**
     * The default icon to be used throughout this plugin.
     *
     * @return the relative URL to the image.
     *
     * @see #getImageUrl(String)
     * @see #getImageUrl(String, String)
     */
    public static String getDefaultIcon() {
        return getImageUrl(DEFAULT_ICON_NAME);
    }

    /**
     * Returns the singleton instance.
     *
     * @return the one.
     */
    @Nonnull
    public static PluginImpl getInstance() {
        return ExtensionList.lookup(PluginImpl.class).get(0);
    }

    /**
     * Getter for the no causes message.
     *
     * @return the message.
     */
    public String getNoCausesMessage() {
        return noCausesMessage;
    }

    /**
     * Whether to display in the build page when no causes are identified.
     *
     * @return true if on.
     */
    public boolean isNoCausesEnabled() {
        if (noCausesEnabled == null) {
            return true;
        } else {
            return noCausesEnabled;
        }
    }

    /**
     * Sets whether the "no indications found" message should be shown in the job page when no causes are found.
     *
     * @param noCausesEnabled on or off. null == on.
     */
    public void setNoCausesEnabled(Boolean noCausesEnabled) {
        this.noCausesEnabled = noCausesEnabled;
    }

    /**
     * If this feature is enabled or not. When on all unsuccessful builds will be scanned. None when off.
     *
     * @return true if on.
     */
    public boolean isGlobalEnabled() {
        if (globalEnabled == null) {
            return true;
        } else {
            return globalEnabled;
        }
    }

    /**
     * If this feature is enabled or not. When on all aborted builds will be ignored.
     *
     * @return true if on.
     */
    public boolean isDoNotAnalyzeAbortedJob() {
        return doNotAnalyzeAbortedJob;
    }

    /**
     * If graphs are enabled or not. Links to graphs and graphs will not be displayed when disabled.
     * It can be enabled only if the knowledgeBase has support for it.
     * @return True if enabled.
     */
    public boolean isGraphsEnabled() {
        if (graphsEnabled == null || knowledgeBase == null) {
            return false;
        } else {
            return knowledgeBase.isEnableStatistics() && graphsEnabled;
        }
    }

    /**
     * Sets if graphs are enabled.
     * @param graphsEnabled the graph flag
     */
    @DataBoundSetter
    public void setGraphsEnabled(Boolean graphsEnabled) {
        this.graphsEnabled = graphsEnabled;
    }

    /**
     * Sets the no causes message.
     * @param noCausesMessage the no causes message
     */
    @DataBoundSetter
    public void setNoCausesMessage(String noCausesMessage) {
        this.noCausesMessage = noCausesMessage;
    }

    /**
     * Sets the knowledge base.
     * @param knowledgeBase the knowledge base
     */
    @DataBoundSetter
    public void setKnowledgeBase(KnowledgeBase knowledgeBase) {
        this.knowledgeBase = knowledgeBase;
    }

    /**
     * Sets the scan on demand variables.
     * @param sodVariables the variables
     */
    @DataBoundSetter
    public void setSodVariables(ScanOnDemandVariables sodVariables) {
        this.sodVariables = sodVariables;
    }

    /**
     * Sets the categories to be considered as generic. Causes with generic categories will only be found if
     * there are no other, non-generic causes.
     * @param categories The space separated list of generic categories
     */
    @DataBoundSetter
    public void setFallbackCategoriesAsString(String categories) {
        this.fallbackCategoriesAsString = categories;
        if (categories == null) {
            fallbackCategories = Collections.emptyList();
        } else {
            fallbackCategories = Arrays.asList(Util.tokenize(categories));
        }
    }

    public String getFallbackCategoriesAsString() {
        return Util.join(getFallbackCategories(), " ");
    }

    /**
     * If failed test cases should be represented as failure causes.
     *
     * @return True if enabled.
     */
    public boolean isTestResultParsingEnabled() {
        if (testResultParsingEnabled == null) {
            return false;
        } else {
            return testResultParsingEnabled;
        }
    }

    /**
     * Get categories to be assigned to failure causes representing failed test cases.
     *
     * @return the categories.
     */
    public String getTestResultCategories() {
        return testResultCategories;
    }

    /**
     * Get the categories that are considered generic.
     * @return a list of generic categories, never null.
     */
    public List<String> getFallbackCategories() {
        if (fallbackCategories == null) {
            if (fallbackCategoriesAsString == null) {
                fallbackCategories = Collections.emptyList();
            } else {
                fallbackCategories = Arrays.asList(Util.tokenize(fallbackCategoriesAsString));
            }
        }
        return fallbackCategories;
    }

    /**
     * Sets if this feature is enabled or not. When on all aborted builds will be ignored.
     *
     * @param doNotAnalyzeAbortedJob on or off.
     */
    public void setDoNotAnalyzeAbortedJob(boolean doNotAnalyzeAbortedJob) {
        this.doNotAnalyzeAbortedJob = doNotAnalyzeAbortedJob;
    }

    /**
     * Sets if this feature is enabled or not. When on all unsuccessful builds will be scanned. None when off.
     *
     * @param globalEnabled on or off. null == on.
     */
    public void setGlobalEnabled(Boolean globalEnabled) {
        this.globalEnabled = globalEnabled;
    }

    /**
     * Sets if failed test cases should be represented as failure causes or not.
     *
     * @param testResultParsingEnabled on or off. null == off.
     */
    public void setTestResultParsingEnabled(Boolean testResultParsingEnabled) {
        this.testResultParsingEnabled = testResultParsingEnabled;
    }

    /**
     * Set categories to be assigned to failure causes representing failed test cases.
     *
     * @param testResultCategories Space-separated string with categories
     */
    public void setTestResultCategories(String testResultCategories) {
        this.testResultCategories = testResultCategories;
    }

    /**
     * Send notifications to Gerrit-Trigger-plugin.
     *
     * @return true if on.
     */
    public boolean isGerritTriggerEnabled() {
        if (gerritTriggerEnabled == null) {
            return true;
        } else {
            return gerritTriggerEnabled;
        }
    }

    /**
     * Sets if this feature is enabled or not. When on, cause descriptions will be forwarded to Gerrit-Trigger-Plugin.
     *
     * @param gerritTriggerEnabled on or off. null == on.
     */
    public void setGerritTriggerEnabled(Boolean gerritTriggerEnabled) {
        this.gerritTriggerEnabled = gerritTriggerEnabled;
    }

    /**
     * The number of threads to have in the pool for each build. Used by the {@link BuildFailureScanner}.
     * Will return nothing less than {@link #MINIMUM_NR_OF_SCAN_THREADS}.
     *
     * @return the number of scan threads.
     */
    public int getNrOfScanThreads() {
        if (nrOfScanThreads < MINIMUM_NR_OF_SCAN_THREADS) {
            nrOfScanThreads = DEFAULT_NR_OF_SCAN_THREADS;
        }
        return nrOfScanThreads;
    }

    /**
     * The number of threads to have in the pool for each build. Used by the {@link BuildFailureScanner}.
     * Will throw an {@link IllegalArgumentException} if the parameter is less than {@link #MINIMUM_NR_OF_SCAN_THREADS}.
     *
     * @param nrOfScanThreads the number of scan threads.
     */
    public void setNrOfScanThreads(int nrOfScanThreads) {
        if (nrOfScanThreads < MINIMUM_NR_OF_SCAN_THREADS) {
            throw new IllegalArgumentException("Minimum nrOfScanThreads is " + MINIMUM_NR_OF_SCAN_THREADS);
        }
        this.nrOfScanThreads = nrOfScanThreads;
    }

    /**
     * Set the maximum log size that should be scanned.
     *
     * @param maxLogSize value
     */
    public void setMaxLogSize(int maxLogSize) {
        this.maxLogSize = maxLogSize;
    }

    /**
     * Returns the maximum log size that should be scanned.
     *
     * @return value
     */
    public int getMaxLogSize() {
        if (maxLogSize < 0) {
            return DEFAULT_MAX_LOG_SIZE;
        }

        return maxLogSize;
    }


    /**
     * Checks if the build with certain result should be analyzed or not.
     *
     * @param result the result
     * @return true if it should be analyzed.
     */
    public static boolean needToAnalyze(Result result)  {
        if (getInstance().isDoNotAnalyzeAbortedJob()) {
            return result != Result.SUCCESS && result != Result.ABORTED;
        }   else {
            return result != Result.SUCCESS;
        }
    }

    /**
     * Checks if the specified build should be scanned or not.
     *
     * @param build the build
     * @return true if it should be scanned.
     * @see #shouldScan(Job)
     */
    public static boolean shouldScan(Run build) {
        return shouldScan(build.getParent());
    }

    /**
     * Checks that log size is in limits.
     *
     * @param build the build
     * @return true if size is in limit.
     */
    public static boolean isSizeInLimit(Run build) {
        return getInstance().getMaxLogSize() == 0
                || getInstance().getMaxLogSize() > (build.getLogText().length() / BYTES_IN_MEGABYTE);
    }

    /**
     * Checks if the specified project should be scanned or not. Determined by {@link #isGlobalEnabled()} and if the
     * project has {@link com.sonyericsson.jenkins.plugins.bfa.model.ScannerJobProperty#isDoNotScan()}.
     *
     * @param project the project
     * @return true if it should be scanned.
     */
    public static boolean shouldScan(Job project) {
        if (getInstance().isGlobalEnabled()) {
            ScannerJobProperty property = (ScannerJobProperty)project.getProperty(ScannerJobProperty.class);
            if (property != null) {
                return !property.isDoNotScan();
            } else {
                return true;
            }
        } else {
            return false;
        }
    }

    /**
     * The knowledge base containing all causes.
     *
     * @return all the base.
     */
    public KnowledgeBase getKnowledgeBase() {
        return knowledgeBase;
    }

    /**
     * Convenience method to reach the list from jelly.
     *
     * @return the list of registered KnowledgeBaseDescriptors
     */
    public ExtensionList<KnowledgeBase.KnowledgeBaseDescriptor> getKnowledgeBaseDescriptors() {
        return KnowledgeBase.KnowledgeBaseDescriptor.all();
    }

    /**
     * Gets the KnowledgeBaseDescriptor that matches the name descString.
     *
     * @param descString either name of a KnowledgeBaseDescriptor or the fully qualified name.
     * @return The matching KnowledgeBaseDescriptor or null if none is found.
     */
    public KnowledgeBase.KnowledgeBaseDescriptor getKnowledgeBaseDescriptor(String descString) {
        for (KnowledgeBase.KnowledgeBaseDescriptor desc : getKnowledgeBaseDescriptors()) {
            if (desc.getClass().toString().contains(descString)) {
                return desc;
            }
        }
        return null;
    }


    @Override
<<<<<<< HEAD
    public void configure(StaplerRequest req, JSONObject o) throws Descriptor.FormException, IOException {
        noCausesMessage = o.getString("noCausesMessage");
        noCausesEnabled = o.getBoolean("noCausesEnabled");
        globalEnabled = o.getBoolean("globalEnabled");
        doNotAnalyzeAbortedJob = o.optBoolean("doNotAnalyzeAbortedJob", false);
        gerritTriggerEnabled = o.getBoolean("gerritTriggerEnabled");
        graphsEnabled = o.getBoolean("graphsEnabled");
        testResultParsingEnabled = o.getBoolean("testResultParsingEnabled");
        testResultCategories = o.getString("testResultCategories");
        maxLogSize = o.optInt("maxLogSize");
        int scanThreads = o.getInt("nrOfScanThreads");
        int minSodWorkerThreads = o.getInt("minimumNumberOfWorkerThreads");
        int maxSodWorkerThreads = o.getInt("maximumNumberOfWorkerThreads");
        int thrkeepAliveTime = o.getInt("threadKeepAliveTime");
        int jobShutdownTimeWait = o.getInt("waitForJobShutdownTime");
        int corePoolNumberOfThreads = o.getInt("corePoolNumberOfThreads");
        if (scanThreads < MINIMUM_NR_OF_SCAN_THREADS) {
            nrOfScanThreads = DEFAULT_NR_OF_SCAN_THREADS;
        } else {
            nrOfScanThreads = scanThreads;
        }

        if (maxLogSize < 0) {
            maxLogSize = DEFAULT_MAX_LOG_SIZE;
        }

        if (corePoolNumberOfThreads < ScanOnDemandVariables.DEFAULT_SOD_COREPOOL_THREADS) {
            sodVariables.setSodCorePoolNumberOfThreads(ScanOnDemandVariables.DEFAULT_SOD_COREPOOL_THREADS);
        } else {
            sodVariables.setSodCorePoolNumberOfThreads(corePoolNumberOfThreads);
        }
=======
    public boolean configure(StaplerRequest req, JSONObject o) {
        KnowledgeBase existingKb = knowledgeBase;
        req.bindJSON(this, o);
>>>>>>> 7de96296

        if (knowledgeBase != null && !existingKb.equals(knowledgeBase)) {
            try {
                knowledgeBase.start();
            } catch (Exception e) {
                logger.log(Level.SEVERE, "Could not start new knowledge base, reverting ", e);
                // since the knowledgebase is already overwritten via req.bindJSON, we need to
                // restore the old if the new one can't be started
                knowledgeBase = existingKb;
                save();
                return true;
            }
            if (o.getBoolean("convertOldKb")) {
                try {
                    knowledgeBase.convertFrom(existingKb);
                } catch (Exception e) {
                    logger.log(Level.SEVERE, "Could not convert knowledge base ", e);
                }
            }
            existingKb.stop();
        } else {
            // Since we now overwrite the existing knowledgebase immediately, we need to put it
            // back if it was equal to the old one, or if the new one is null.
            knowledgeBase = existingKb;
        }
        save();
        return true;
    }

    /**
     * Does the auto completion for categories, matching with any category already present in the knowledge base.
     *
     * @param prefix the input prefix.
     * @return the AutoCompletionCandidates.
     */
    public AutoCompletionCandidates getCategoryAutoCompletionCandidates(String prefix) {
        Jenkins.getInstance().checkPermission(UPDATE_PERMISSION);
        List<String> categories;
        try {
            categories = getKnowledgeBase().getCategories();
        } catch (Exception e) {
            logger.log(Level.WARNING, "Could not get the categories for autocompletion", e);
            return null;
        }
        AutoCompletionCandidates candidates = new AutoCompletionCandidates();
        if (categories != null) {
            for (String category : categories) {
                if (category.toLowerCase().startsWith(prefix.toLowerCase())) {
                    candidates.add(category);
                }
            }
        }
        for (String category : getFallbackCategories()) {
            if (category.toLowerCase().startsWith(prefix.toLowerCase()) && !candidates.getValues().contains(category)) {
                candidates.add(category);
            }
        }
        return candidates;
    }

    /**
     * Does the auto completion for categories, matching with any category already present in the knowledge base.
     *
     * @param value the input value.
     * @return the AutoCompletionCandidates.
     */
    public AutoCompletionCandidates doAutoCompleteFallbackCategoriesAsString(@QueryParameter String value) {
        return getCategoryAutoCompletionCandidates(value);
    }


}<|MERGE_RESOLUTION|>--- conflicted
+++ resolved
@@ -339,10 +339,11 @@
 
     /**
      * Sets whether the "no indications found" message should be shown in the job page when no causes are found.
-     *
-     * @param noCausesEnabled on or off. null == on.
-     */
-    public void setNoCausesEnabled(Boolean noCausesEnabled) {
+     * Default value is true.
+     *
+     * @param noCausesEnabled on or off.
+     */
+    public void setNoCausesEnabled(boolean noCausesEnabled) {
         this.noCausesEnabled = noCausesEnabled;
     }
 
@@ -671,43 +672,9 @@
 
 
     @Override
-<<<<<<< HEAD
-    public void configure(StaplerRequest req, JSONObject o) throws Descriptor.FormException, IOException {
-        noCausesMessage = o.getString("noCausesMessage");
-        noCausesEnabled = o.getBoolean("noCausesEnabled");
-        globalEnabled = o.getBoolean("globalEnabled");
-        doNotAnalyzeAbortedJob = o.optBoolean("doNotAnalyzeAbortedJob", false);
-        gerritTriggerEnabled = o.getBoolean("gerritTriggerEnabled");
-        graphsEnabled = o.getBoolean("graphsEnabled");
-        testResultParsingEnabled = o.getBoolean("testResultParsingEnabled");
-        testResultCategories = o.getString("testResultCategories");
-        maxLogSize = o.optInt("maxLogSize");
-        int scanThreads = o.getInt("nrOfScanThreads");
-        int minSodWorkerThreads = o.getInt("minimumNumberOfWorkerThreads");
-        int maxSodWorkerThreads = o.getInt("maximumNumberOfWorkerThreads");
-        int thrkeepAliveTime = o.getInt("threadKeepAliveTime");
-        int jobShutdownTimeWait = o.getInt("waitForJobShutdownTime");
-        int corePoolNumberOfThreads = o.getInt("corePoolNumberOfThreads");
-        if (scanThreads < MINIMUM_NR_OF_SCAN_THREADS) {
-            nrOfScanThreads = DEFAULT_NR_OF_SCAN_THREADS;
-        } else {
-            nrOfScanThreads = scanThreads;
-        }
-
-        if (maxLogSize < 0) {
-            maxLogSize = DEFAULT_MAX_LOG_SIZE;
-        }
-
-        if (corePoolNumberOfThreads < ScanOnDemandVariables.DEFAULT_SOD_COREPOOL_THREADS) {
-            sodVariables.setSodCorePoolNumberOfThreads(ScanOnDemandVariables.DEFAULT_SOD_COREPOOL_THREADS);
-        } else {
-            sodVariables.setSodCorePoolNumberOfThreads(corePoolNumberOfThreads);
-        }
-=======
     public boolean configure(StaplerRequest req, JSONObject o) {
         KnowledgeBase existingKb = knowledgeBase;
         req.bindJSON(this, o);
->>>>>>> 7de96296
 
         if (knowledgeBase != null && !existingKb.equals(knowledgeBase)) {
             try {
