/*
 * The MIT License
 *
 * Copyright 2012 Sony Ericsson Mobile Communications. All rights reserved.
 * Copyright 2012 Sony Mobile Communications AB. All rights reserved.
 *
 * Permission is hereby granted, free of charge, to any person obtaining a copy
 * of this software and associated documentation files (the "Software"), to deal
 * in the Software without restriction, including without limitation the rights
 * to use, copy, modify, merge, publish, distribute, sublicense, and/or sell
 * copies of the Software, and to permit persons to whom the Software is
 * furnished to do so, subject to the following conditions:
 *
 * The above copyright notice and this permission notice shall be included in
 * all copies or substantial portions of the Software.
 *
 * THE SOFTWARE IS PROVIDED "AS IS", WITHOUT WARRANTY OF ANY KIND, EXPRESS OR
 * IMPLIED, INCLUDING BUT NOT LIMITED TO THE WARRANTIES OF MERCHANTABILITY,
 * FITNESS FOR A PARTICULAR PURPOSE AND NONINFRINGEMENT. IN NO EVENT SHALL THE
 * AUTHORS OR COPYRIGHT HOLDERS BE LIABLE FOR ANY CLAIM, DAMAGES OR OTHER
 * LIABILITY, WHETHER IN AN ACTION OF CONTRACT, TORT OR OTHERWISE, ARISING FROM,
 * OUT OF OR IN CONNECTION WITH THE SOFTWARE OR THE USE OR OTHER DEALINGS IN
 * THE SOFTWARE.
 */

package com.sonyericsson.jenkins.plugins.bfa;

import com.sonyericsson.jenkins.plugins.bfa.db.KnowledgeBase;
import com.sonyericsson.jenkins.plugins.bfa.db.LocalFileKnowledgeBase;
import com.sonyericsson.jenkins.plugins.bfa.model.FailureCause;
import com.sonyericsson.jenkins.plugins.bfa.model.ScannerJobProperty;
import com.sonyericsson.jenkins.plugins.bfa.sod.ScanOnDemandQueue;
import com.sonyericsson.jenkins.plugins.bfa.sod.ScanOnDemandVariables;
import hudson.Extension;
import hudson.ExtensionList;
import hudson.Util;
import hudson.XmlFile;
import hudson.init.InitMilestone;
import hudson.init.Initializer;
import hudson.init.Terminator;
import hudson.model.AutoCompletionCandidates;
import hudson.model.Hudson;
import hudson.model.Job;
import hudson.model.Result;
import hudson.model.Run;
import hudson.security.Permission;
import hudson.security.PermissionGroup;
import hudson.util.CopyOnWriteList;
import jenkins.model.GlobalConfiguration;
import jenkins.model.Jenkins;
import net.sf.json.JSONObject;
import org.jenkinsci.Symbol;
import org.kohsuke.stapler.DataBoundConstructor;
import org.kohsuke.stapler.DataBoundSetter;
import org.kohsuke.stapler.QueryParameter;
import org.kohsuke.stapler.StaplerRequest;

import javax.annotation.Nonnull;
import java.io.File;
import java.util.Arrays;
import java.util.Collections;
import java.util.List;
import java.util.logging.Level;
import java.util.logging.Logger;

/**
 * The main thing.
 *
 * @author Robert Sandell &lt;robert.sandell@sonyericsson.com&gt;
 */
@Extension
@Symbol("buildFailureAnalyzer")
public class PluginImpl extends GlobalConfiguration {

    private static final Logger logger = Logger.getLogger(PluginImpl.class.getName());

    /**
     * Convenience constant for the 24x24 icon size. used for {@link #getImageUrl(String, String)}.
     */
    public static final String DEFAULT_ICON_SIZE = "24x24";

    /**
     * Convenience constant for the default icon size. used for {@link #getImageUrl(String, String)}.
     */
    public static final String DEFAULT_ICON_NAME = "information.png";

    /**
     * Default number of concurrent scan threads.
     */
    public static final int DEFAULT_NR_OF_SCAN_THREADS = 3;

    /**
     * Default max size of log to be scanned ('0' disables check).
     */
    public static final int DEFAULT_MAX_LOG_SIZE = 0;

    private static final int BYTES_IN_MEGABYTE = 1024 * 1024;

    /**
     * Default slack channel to use.
     */
    public static final String DEFAULT_SLACK_CHANNEL =  "";

    /**
     * Default value for which failure categories to notify slack.
     */
    public static final String DEFAULT_SLACK_FAILURE_CATEGORIES = "ALL";

    /**
     * The permission group for all permissions related to this plugin.
     */
    public static final PermissionGroup PERMISSION_GROUP =
            new PermissionGroup(PluginImpl.class, Messages._PermissionGroup_Title());

    /**
     * Permission to update the causes. E.e. Access {@link CauseManagement}.
     */
    public static final Permission UPDATE_PERMISSION =
            new Permission(PERMISSION_GROUP, "UpdateCauses",
                    Messages._PermissionUpdate_Description(), Hudson.ADMINISTER);

    /**
     * Permission to view the causes. E.e. Access {@link CauseManagement}.
     */
    public static final Permission VIEW_PERMISSION =
            new Permission(PERMISSION_GROUP, "ViewCauses",
                    Messages._PermissionView_Description(), UPDATE_PERMISSION);

    /**
     * Permission to remove causes.
     */
    public static final Permission REMOVE_PERMISSION =
            new Permission(PERMISSION_GROUP, "RemoveCause",
                    Messages._PermissionRemove_Description(), Hudson.ADMINISTER);

    private static final String DEFAULT_NO_CAUSES_MESSAGE = "No problems were identified. "
            + "If you know why this problem occurred, please add a suitable Cause for it.";

    /**
     * Minimum allowed value for {@link #nrOfScanThreads}.
     */
    protected static final int MINIMUM_NR_OF_SCAN_THREADS = 1;

    private Boolean noCausesEnabled;
    private String noCausesMessage;

    private Boolean globalEnabled;
    private boolean doNotAnalyzeAbortedJob;

    private Boolean gerritTriggerEnabled;
    private Boolean slackNotifEnabled;
    private String slackChannelName;
    private String slackFailureCategories;

    private String fallbackCategoriesAsString;
    private transient List<String> fallbackCategories;

    private transient CopyOnWriteList<FailureCause> causes;

    private KnowledgeBase knowledgeBase;

    private int nrOfScanThreads;
    private int maxLogSize;

    private Boolean graphsEnabled;

    private Boolean testResultParsingEnabled;
    private String testResultCategories;

    /**
     * ScanOnDemandVariable instance.
     */
    private ScanOnDemandVariables sodVariables = new ScanOnDemandVariables();

    /**
     * Default constructor.
     */
    @DataBoundConstructor
    public PluginImpl() {
        load();
    }

    protected Object readResolve() {
        if (sodVariables == null) {
            this.sodVariables = new ScanOnDemandVariables();
        }

        return this;
    }

    /**
     * {@inheritDoc}
     */
    @Override
    public XmlFile getConfigFile() {
        return new XmlFile(
                Jenkins.XSTREAM,
                new File(Jenkins.getInstance().getRootDir(), "build-failure-analyzer.xml")
        ); // for backward compatibility
    }

    /**
     * Starts the knowledge base.
     */
    @Initializer(after = InitMilestone.EXTENSIONS_AUGMENTED)
    public void start() {
        logger.finer("[BFA] Starting...");
        if (noCausesMessage == null) {
            noCausesMessage = DEFAULT_NO_CAUSES_MESSAGE;
        }
        if (testResultCategories == null) {
            testResultCategories = "";
        }
        if (nrOfScanThreads < 1) {
            nrOfScanThreads = DEFAULT_NR_OF_SCAN_THREADS;
        }

        if (knowledgeBase == null) {
            if (causes == null) {
                knowledgeBase = new LocalFileKnowledgeBase();
            } else {
                //Migrate old data.
                knowledgeBase = new LocalFileKnowledgeBase(causes);
                //No reason to keep it in memory right?
                causes = null;
            }
        }

        try {
            knowledgeBase.start();
            logger.fine("[BFA] Started!");
        } catch (Exception e) {
            logger.log(Level.SEVERE, "Could not initialize the knowledge base: ", e);
        }
    }

    /**
     * Run on Jenkins shutdown.
     */
    @Terminator
    public void stop() {
        ScanOnDemandQueue.shutdown();
        knowledgeBase.stop();
    }

    /**
     * Returns the base relative URI for static resources packaged in webapp.
     *
     * @return the base URI.
     */
    public static String getStaticResourcesBase() {
        return "/plugin/build-failure-analyzer";
    }

    /**
     * Getter sodVariable.
     *
     * @return the message.
     */
    public ScanOnDemandVariables getSodVariables() {
        return sodVariables;
    }

    /**
     * Returns the base relative URI for static images packaged in webapp.
     *
     * @return the images directory.
     *
     * @see #getStaticResourcesBase()
     */
    public static String getStaticImagesBase() {
        return getStaticResourcesBase() + "/images";
    }

    /**
     * Provides a Jenkins relative url to a plugin internal image.
     *
     * @param size the size of the image (the sub directory of images).
     * @param name the name of the image file.
     * @return a URL to the image.
     */
    public static String getImageUrl(String size, String name) {
        return getStaticImagesBase() + "/" + size + "/" + name;
    }

    /**
     * Get the full url to an image, including rootUrl and context path.
     *
     * @param size the size of the image (the sub directory of images).
     * @param name the name of the image file.
     * @return a URL to the image.
     */
    public static String getFullImageUrl(String size, String name) {
        return Jenkins.getInstance().getRootUrl() + getImageUrl(size, name);
    }

    /**
     * Provides a Jenkins relative url to a plugin internal image of {@link #DEFAULT_ICON_SIZE} size.
     *
     * @param name the name of the image.
     * @return a URL to the image.
     *
     * @see #getImageUrl(String, String)
     */
    public static String getImageUrl(String name) {
        return getImageUrl(DEFAULT_ICON_SIZE, name);
    }

    /**
     * The default icon to be used throughout this plugin.
     *
     * @return the relative URL to the image.
     *
     * @see #getImageUrl(String)
     * @see #getImageUrl(String, String)
     */
    public static String getDefaultIcon() {
        return getImageUrl(DEFAULT_ICON_NAME);
    }

    /**
     * Returns the singleton instance.
     *
     * @return the one.
     */
    @Nonnull
    public static PluginImpl getInstance() {
        return ExtensionList.lookup(PluginImpl.class).get(0);
    }

    /**
     * Getter for the no causes message.
     *
     * @return the message.
     */
    public String getNoCausesMessage() {
        return noCausesMessage;
    }

    /**
     * Whether to display in the build page when no causes are identified.
     *
     * @return true if on.
     */
    public boolean isNoCausesEnabled() {
        if (noCausesEnabled == null) {
            return true;
        } else {
            return noCausesEnabled;
        }
    }

    /**
     * Sets whether the "no indications found" message should be shown in the job page when no causes are found.
     * Default value is true.
     *
     * @param noCausesEnabled on or off.
     */
    @DataBoundSetter
    public void setNoCausesEnabled(boolean noCausesEnabled) {
        this.noCausesEnabled = noCausesEnabled;
    }

    /**
     * If this feature is enabled or not. When on all unsuccessful builds will be scanned. None when off.
     *
     * @return true if on.
     */
    public boolean isGlobalEnabled() {
        if (globalEnabled == null) {
            return true;
        } else {
            return globalEnabled;
        }
    }

    /**
     * If this feature is enabled or not. When on all aborted builds will be ignored.
     *
     * @return true if on.
     */
    public boolean isDoNotAnalyzeAbortedJob() {
        return doNotAnalyzeAbortedJob;
    }

    /**
     * If graphs are enabled or not. Links to graphs and graphs will not be displayed when disabled.
     * It can be enabled only if the knowledgeBase has support for it.
     * @return True if enabled.
     */
    public boolean isGraphsEnabled() {
        if (graphsEnabled == null || knowledgeBase == null) {
            return false;
        } else {
            return knowledgeBase.isEnableStatistics() && graphsEnabled;
        }
    }

    /**
     * Sets if graphs are enabled.
     * Default value is false.
     *
     * @param graphsEnabled the graph flag
     */
    @DataBoundSetter
    public void setGraphsEnabled(boolean graphsEnabled) {
        this.graphsEnabled = graphsEnabled;
    }

    /**
     * Sets the no causes message.
     * @param noCausesMessage the no causes message
     */
    @DataBoundSetter
    public void setNoCausesMessage(String noCausesMessage) {
        this.noCausesMessage = noCausesMessage;
    }

    /**
     * Sets the knowledge base.
     * @param knowledgeBase the knowledge base
     */
    @DataBoundSetter
    public void setKnowledgeBase(KnowledgeBase knowledgeBase) {
        this.knowledgeBase = knowledgeBase;
    }

    /**
     * Sets the scan on demand variables.
     * @param sodVariables the variables
     */
    @DataBoundSetter
    public void setSodVariables(ScanOnDemandVariables sodVariables) {
        this.sodVariables = sodVariables;
    }

    /**
     * Sets the categories to be considered as generic. Causes with generic categories will only be found if
     * there are no other, non-generic causes.
     * @param categories The space separated list of generic categories
     */
    @DataBoundSetter
    public void setFallbackCategoriesAsString(String categories) {
        this.fallbackCategoriesAsString = categories;
        if (categories == null) {
            fallbackCategories = Collections.emptyList();
        } else {
            fallbackCategories = Arrays.asList(Util.tokenize(categories));
        }
    }

    public String getFallbackCategoriesAsString() {
        return Util.join(getFallbackCategories(), " ");
    }

    /**
     * If failed test cases should be represented as failure causes.
     *
     * @return True if enabled.
     */
    public boolean isTestResultParsingEnabled() {
        if (testResultParsingEnabled == null) {
            return false;
        } else {
            return testResultParsingEnabled;
        }
    }

    /**
     * Get categories to be assigned to failure causes representing failed test cases.
     *
     * @return the categories.
     */
    public String getTestResultCategories() {
        return testResultCategories;
    }

    /**
     * Get the categories that are considered generic.
     * @return a list of generic categories, never null.
     */
    public List<String> getFallbackCategories() {
        if (fallbackCategories == null) {
            if (fallbackCategoriesAsString == null) {
                fallbackCategories = Collections.emptyList();
            } else {
                fallbackCategories = Arrays.asList(Util.tokenize(fallbackCategoriesAsString));
            }
        }
        return fallbackCategories;
    }

    /**
     * Sets if this feature is enabled or not. When on all aborted builds will be ignored.
     *
     * @param doNotAnalyzeAbortedJob on or off.
     */
    @DataBoundSetter
    public void setDoNotAnalyzeAbortedJob(boolean doNotAnalyzeAbortedJob) {
        this.doNotAnalyzeAbortedJob = doNotAnalyzeAbortedJob;
    }

    /**
     * Sets if this feature is enabled or not. When on all unsuccessful builds will be scanned. None when off.
     * Default value is true.
     *
     * @param globalEnabled on or off.
     */
    @DataBoundSetter
    public void setGlobalEnabled(boolean globalEnabled) {
        this.globalEnabled = globalEnabled;
    }

    /**
     * Sets if failed test cases should be represented as failure causes or not.
     * Default value is false.
     *
     * @param testResultParsingEnabled on or off.
     */
    @DataBoundSetter
    public void setTestResultParsingEnabled(boolean testResultParsingEnabled) {
        this.testResultParsingEnabled = testResultParsingEnabled;
    }

    /**
     * Set categories to be assigned to failure causes representing failed test cases.
     *
     * @param testResultCategories Space-separated string with categories
     */
    @DataBoundSetter
    public void setTestResultCategories(String testResultCategories) {
        this.testResultCategories = testResultCategories;
    }

    /**
     * Send notifications to Gerrit-Trigger-plugin.
     *
     * @return true if on.
     */
    public boolean isGerritTriggerEnabled() {
        if (gerritTriggerEnabled == null) {
            return true;
        } else {
            return gerritTriggerEnabled;
        }
    }

    /**
     * Send notifications to Slack.
     *
     * @return true if on.
     */
    public boolean isSlackNotifEnabled() {
        if (slackNotifEnabled == null) {
            return false;
        } else {
            return slackNotifEnabled;
        }
    }

    /**
     * Get configured slack channel.
     *
     * @return String - Slack Channel.
     */
    public String getSlackChannelName() {
        if (slackChannelName == null) {
            return DEFAULT_SLACK_CHANNEL;
        } else {
            return slackChannelName;
        }
    }

    /**
     * Get configured slack failure cause categories.
     *
     * @return String - Space separated list of failure cause categories.
     */
    public String getSlackFailureCategories() {
        if (slackFailureCategories == null) {
            return DEFAULT_SLACK_FAILURE_CATEGORIES;
        } else {
            return slackFailureCategories;
        }
    }

    /**
     * Sets if this feature is enabled or not. When on, cause descriptions will be forwarded to Gerrit-Trigger-Plugin.
     * Default value is true.
     *
     * @param gerritTriggerEnabled on or off.
     */
    @DataBoundSetter
    public void setGerritTriggerEnabled(boolean gerritTriggerEnabled) {
        this.gerritTriggerEnabled = gerritTriggerEnabled;
    }

    /**
     * Sets if this feature is enabled or not. When on, selected failures will be sent to Slack channel.
     *
     * @param slackNotifEnabled on or off. null == off.
     */
    public void setSlackNotifEnabled(Boolean slackNotifEnabled) {
        this.slackNotifEnabled = slackNotifEnabled;
    }

    /**
     * Set configured slack channel.
     *
     * @param slackChannelName null = DEFAULT_SLACK_CHANNEL
     */
    public void setSlackChannel(String slackChannelName) {
        this.slackChannelName = slackChannelName;
    }

    /**
     * Set configured slack failure cause categories.
     *
     * @param slackFailureCategories - Space seperated list of failure cause categories.
     */
    public void setslackFailureCategories(String slackFailureCategories) {
        this.slackFailureCategories = slackFailureCategories;
    }

    /**
     * The number of threads to have in the pool for each build. Used by the {@link BuildFailureScanner}.
     * Will return nothing less than {@link #MINIMUM_NR_OF_SCAN_THREADS}.
     *
     * @return the number of scan threads.
     */
    public int getNrOfScanThreads() {
        if (nrOfScanThreads < MINIMUM_NR_OF_SCAN_THREADS) {
            nrOfScanThreads = DEFAULT_NR_OF_SCAN_THREADS;
        }
        return nrOfScanThreads;
    }

    /**
     * The number of threads to have in the pool for each build. Used by the {@link BuildFailureScanner}.
     * Will throw an {@link IllegalArgumentException} if the parameter is less than {@link #MINIMUM_NR_OF_SCAN_THREADS}.
     *
     * @param nrOfScanThreads the number of scan threads.
     */
    @DataBoundSetter
    public void setNrOfScanThreads(int nrOfScanThreads) {
        if (nrOfScanThreads < MINIMUM_NR_OF_SCAN_THREADS) {
            throw new IllegalArgumentException("Minimum nrOfScanThreads is " + MINIMUM_NR_OF_SCAN_THREADS);
        }
        this.nrOfScanThreads = nrOfScanThreads;
    }

    /**
     * Set the maximum log size that should be scanned.
     *
     * @param maxLogSize value
     */
    @DataBoundSetter
    public void setMaxLogSize(int maxLogSize) {
        this.maxLogSize = maxLogSize;
    }

    /**
     * Returns the maximum log size that should be scanned.
     *
     * @return value
     */
    public int getMaxLogSize() {
        if (maxLogSize < 0) {
            return DEFAULT_MAX_LOG_SIZE;
        }

        return maxLogSize;
    }


    /**
     * Checks if the build with certain result should be analyzed or not.
     *
     * @param result the result
     * @return true if it should be analyzed.
     */
    public static boolean needToAnalyze(Result result)  {
        if (getInstance().isDoNotAnalyzeAbortedJob()) {
            return result != Result.SUCCESS && result != Result.ABORTED;
        }   else {
            return result != Result.SUCCESS;
        }
    }

    /**
     * Checks if the specified build should be scanned or not.
     *
     * @param build the build
     * @return true if it should be scanned.
     * @see #shouldScan(Job)
     */
    public static boolean shouldScan(Run build) {
        return shouldScan(build.getParent());
    }

    /**
     * Checks that log size is in limits.
     *
     * @param build the build
     * @return true if size is in limit.
     */
    public static boolean isSizeInLimit(Run build) {
        return getInstance().getMaxLogSize() == 0
                || getInstance().getMaxLogSize() > (build.getLogText().length() / BYTES_IN_MEGABYTE);
    }

    /**
     * Checks if the specified project should be scanned or not. Determined by {@link #isGlobalEnabled()} and if the
     * project has {@link com.sonyericsson.jenkins.plugins.bfa.model.ScannerJobProperty#isDoNotScan()}.
     *
     * @param project the project
     * @return true if it should be scanned.
     */
    public static boolean shouldScan(Job project) {
        if (getInstance().isGlobalEnabled()) {
            ScannerJobProperty property = (ScannerJobProperty)project.getProperty(ScannerJobProperty.class);
            if (property != null) {
                return !property.isDoNotScan();
            } else {
                return true;
            }
        } else {
            return false;
        }
    }

    /**
     * The knowledge base containing all causes.
     *
     * @return all the base.
     */
    public KnowledgeBase getKnowledgeBase() {
        return knowledgeBase;
    }

    /**
     * Convenience method to reach the list from jelly.
     *
     * @return the list of registered KnowledgeBaseDescriptors
     */
    public ExtensionList<KnowledgeBase.KnowledgeBaseDescriptor> getKnowledgeBaseDescriptors() {
        return KnowledgeBase.KnowledgeBaseDescriptor.all();
    }

    /**
     * Gets the KnowledgeBaseDescriptor that matches the name descString.
     *
     * @param descString either name of a KnowledgeBaseDescriptor or the fully qualified name.
     * @return The matching KnowledgeBaseDescriptor or null if none is found.
     */
    public KnowledgeBase.KnowledgeBaseDescriptor getKnowledgeBaseDescriptor(String descString) {
        for (KnowledgeBase.KnowledgeBaseDescriptor desc : getKnowledgeBaseDescriptors()) {
            if (desc.getClass().toString().contains(descString)) {
                return desc;
            }
        }
        return null;
    }


    @Override
<<<<<<< HEAD
    public void configure(StaplerRequest req, JSONObject o) throws Descriptor.FormException, IOException {
        noCausesMessage = o.getString("noCausesMessage");
        globalEnabled = o.getBoolean("globalEnabled");
        doNotAnalyzeAbortedJob = o.optBoolean("doNotAnalyzeAbortedJob", false);
        gerritTriggerEnabled = o.getBoolean("gerritTriggerEnabled");
        slackNotifEnabled = o.getBoolean("slackNotifEnabled");
        graphsEnabled = o.getBoolean("graphsEnabled");
        testResultParsingEnabled = o.getBoolean("testResultParsingEnabled");
        testResultCategories = o.getString("testResultCategories");
        maxLogSize = o.optInt("maxLogSize");
        int scanThreads = o.getInt("nrOfScanThreads");
        int minSodWorkerThreads = o.getInt("minimumNumberOfWorkerThreads");
        slackChannelName = o.getString("slackChannelName");
        slackFailureCategories = o.getString("slackFailureCategories");
        int maxSodWorkerThreads = o.getInt("maximumNumberOfWorkerThreads");
        int thrkeepAliveTime = o.getInt("threadKeepAliveTime");
        int jobShutdownTimeWait = o.getInt("waitForJobShutdownTime");
        int corePoolNumberOfThreads = o.getInt("corePoolNumberOfThreads");
        if (scanThreads < MINIMUM_NR_OF_SCAN_THREADS) {
            nrOfScanThreads = DEFAULT_NR_OF_SCAN_THREADS;
        } else {
            nrOfScanThreads = scanThreads;
        }
=======
    public boolean configure(StaplerRequest req, JSONObject o) {
        KnowledgeBase existingKb = knowledgeBase;
        req.bindJSON(this, o);
>>>>>>> a94eaaa1

        if (knowledgeBase != null && !existingKb.equals(knowledgeBase)) {
            try {
                knowledgeBase.start();
            } catch (Exception e) {
                logger.log(Level.SEVERE, "Could not start new knowledge base, reverting ", e);
                // since the knowledgebase is already overwritten via req.bindJSON, we need to
                // restore the old if the new one can't be started
                knowledgeBase = existingKb;
                save();
                return true;
            }
            if (o.getBoolean("convertOldKb")) {
                try {
                    knowledgeBase.convertFrom(existingKb);
                } catch (Exception e) {
                    logger.log(Level.SEVERE, "Could not convert knowledge base ", e);
                }
            }
            existingKb.stop();
        } else {
            // Since we now overwrite the existing knowledgebase immediately, we need to put it
            // back if it was equal to the old one, or if the new one is null.
            knowledgeBase = existingKb;
        }
        save();
        return true;
    }

    /**
     * Does the auto completion for categories, matching with any category already present in the knowledge base.
     *
     * @param prefix the input prefix.
     * @return the AutoCompletionCandidates.
     */
    public AutoCompletionCandidates getCategoryAutoCompletionCandidates(String prefix) {
        Jenkins.getInstance().checkPermission(UPDATE_PERMISSION);
        List<String> categories;
        try {
            categories = getKnowledgeBase().getCategories();
        } catch (Exception e) {
            logger.log(Level.WARNING, "Could not get the categories for autocompletion", e);
            return null;
        }
        AutoCompletionCandidates candidates = new AutoCompletionCandidates();
        if (categories != null) {
            for (String category : categories) {
                if (category.toLowerCase().startsWith(prefix.toLowerCase())) {
                    candidates.add(category);
                }
            }
        }
        for (String category : getFallbackCategories()) {
            if (category.toLowerCase().startsWith(prefix.toLowerCase()) && !candidates.getValues().contains(category)) {
                candidates.add(category);
            }
        }
        return candidates;
    }

    /**
     * Does the auto completion for categories, matching with any category already present in the knowledge base.
     *
     * @param value the input value.
     * @return the AutoCompletionCandidates.
     */
    public AutoCompletionCandidates doAutoCompleteFallbackCategoriesAsString(@QueryParameter String value) {
        return getCategoryAutoCompletionCandidates(value);
    }


}<|MERGE_RESOLUTION|>--- conflicted
+++ resolved
@@ -764,35 +764,9 @@
 
 
     @Override
-<<<<<<< HEAD
-    public void configure(StaplerRequest req, JSONObject o) throws Descriptor.FormException, IOException {
-        noCausesMessage = o.getString("noCausesMessage");
-        globalEnabled = o.getBoolean("globalEnabled");
-        doNotAnalyzeAbortedJob = o.optBoolean("doNotAnalyzeAbortedJob", false);
-        gerritTriggerEnabled = o.getBoolean("gerritTriggerEnabled");
-        slackNotifEnabled = o.getBoolean("slackNotifEnabled");
-        graphsEnabled = o.getBoolean("graphsEnabled");
-        testResultParsingEnabled = o.getBoolean("testResultParsingEnabled");
-        testResultCategories = o.getString("testResultCategories");
-        maxLogSize = o.optInt("maxLogSize");
-        int scanThreads = o.getInt("nrOfScanThreads");
-        int minSodWorkerThreads = o.getInt("minimumNumberOfWorkerThreads");
-        slackChannelName = o.getString("slackChannelName");
-        slackFailureCategories = o.getString("slackFailureCategories");
-        int maxSodWorkerThreads = o.getInt("maximumNumberOfWorkerThreads");
-        int thrkeepAliveTime = o.getInt("threadKeepAliveTime");
-        int jobShutdownTimeWait = o.getInt("waitForJobShutdownTime");
-        int corePoolNumberOfThreads = o.getInt("corePoolNumberOfThreads");
-        if (scanThreads < MINIMUM_NR_OF_SCAN_THREADS) {
-            nrOfScanThreads = DEFAULT_NR_OF_SCAN_THREADS;
-        } else {
-            nrOfScanThreads = scanThreads;
-        }
-=======
     public boolean configure(StaplerRequest req, JSONObject o) {
         KnowledgeBase existingKb = knowledgeBase;
         req.bindJSON(this, o);
->>>>>>> a94eaaa1
 
         if (knowledgeBase != null && !existingKb.equals(knowledgeBase)) {
             try {
