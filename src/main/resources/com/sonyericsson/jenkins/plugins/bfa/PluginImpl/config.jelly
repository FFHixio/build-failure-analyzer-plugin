<!--
  ~ The MIT License
  ~
  ~ Copyright 2012 Sony Ericsson Mobile Communications. All rights reserved.
  ~ Copyright 2012 Sony Mobile Communications AB. All rights reserved.
  ~
  ~ Permission is hereby granted, free of charge, to any person obtaining a copy
  ~ of this software and associated documentation files (the "Software"), to deal
  ~ in the Software without restriction, including without limitation the rights
  ~ to use, copy, modify, merge, publish, distribute, sublicense, and/or sell
  ~ copies of the Software, and to permit persons to whom the Software is
  ~ furnished to do so, subject to the following conditions:
  ~
  ~ The above copyright notice and this permission notice shall be included in
  ~ all copies or substantial portions of the Software.
  ~
  ~ THE SOFTWARE IS PROVIDED "AS IS", WITHOUT WARRANTY OF ANY KIND, EXPRESS OR
  ~ IMPLIED, INCLUDING BUT NOT LIMITED TO THE WARRANTIES OF MERCHANTABILITY,
  ~ FITNESS FOR A PARTICULAR PURPOSE AND NONINFRINGEMENT. IN NO EVENT SHALL THE
  ~ AUTHORS OR COPYRIGHT HOLDERS BE LIABLE FOR ANY CLAIM, DAMAGES OR OTHER
  ~ LIABILITY, WHETHER IN AN ACTION OF CONTRACT, TORT OR OTHERWISE, ARISING FROM,
  ~ OUT OF OR IN CONNECTION WITH THE SOFTWARE OR THE USE OR OTHER DEALINGS IN
  ~ THE SOFTWARE.
-->
<?jelly escape-by-default='true'?>
<j:jelly xmlns:j="jelly:core" xmlns:f="/lib/form" xmlns:st="jelly:stapler">
    <f:section title="${%Build failure analyzer}">
        <f:entry title="${%Enabled}"
                 description="${%If builds should be scanned or not.}">
            <f:checkbox field="globalEnabled" default="true"/>
        </f:entry>
        <f:entry title="${%Enable graphs}"
                 description="${%Whether to display graphs or not. NOTE: The selected storage type must support this!}">
            <f:checkbox field="graphsEnabled" default="true"/>
        </f:entry>
        <f:optionalBlock title="${%Enable text when no failure causes are found}"
                         field="noCausesEnabled"
                         inline="true">
            <f:entry title="${%Text when no failure causes are found}"
                     description="${%If no problems are identified, this text will be shown on the build page}">
                <f:textbox field="noCausesMessage" />
            </f:entry>
        </f:optionalBlock>
        <f:dropdownDescriptorSelector
                field="knowledgeBase" title="${%Storage type}"
                descriptors="${descriptor.getKnowledgeBaseDescriptors()}"
                default="com.sonyericsson.jenkins.plugins.bfa.db.LocalFileKnowledgeBase.LocalFileKnowledgeBaseDescriptor"
        />
        <f:entry title="${%Convert knowledge base}" description="${%Add the data from the old knowledge base to the new if changed}">
            <!-- Should the user make this decision each time? -->
            <f:checkbox name="convertOldKb" checked="true"/>
            <span class="warning">Notice that when converting to an existing (non empty) knowledge base; duplicates could happen.</span>
        </f:entry>
        <f:entry title="${%Send notifications to Gerrit-Trigger-plugin}"
                 description="${%enableGerritTriggerDescription}">
            <f:checkbox field="gerritTriggerEnabled"  default="true"/>
        </f:entry>
<<<<<<< HEAD
        <f:entry title="${%Send notifications to Slack}"
                 description="${%enableSlackNotificationsDescription}">
            <f:checkbox name="slackNotifEnabled" checked="${it.slackNotifEnabled}" default="false"/>
        </f:entry>
        <f:advanced>
	    	<f:section title="${%Build failure analyzer - Slack options}">
	            <f:entry title="${%Slack Channel}"
	                     description="${%Slack channel to use for notification of build failures. Overrides slack channel specified in Global Slack Notifier settings. Ex:#build-failures }">
	        		<f:textbox name="slackChannelName" value="${it.slackChannelName}" default="${it.DEFAULT_SLACK_CHANNEL}"/>
	        	</f:entry>
	        	<f:entry title="${%Failure Cause Categories}"
	                     description="${%Instruct plugin to only notify slack channel of failures listed as part of a certain category. Use space-separated list. Default: ALL}">
	                <f:textbox name="slackFailureCategories" value="${it.slackFailureCategories}" default="${it.DEFAULT_SLACK_FAILURE_CATEGORIES}"/>
	        	</f:entry>
	        </f:section>
        </f:advanced>
        <f:entry title="${%Concurrent scans}"
                 description="${%nrOfScanThreadsDescription}">
            <f:textbox name="nrOfScanThreads" clazz="required positive-number" value="${it.nrOfScanThreads}"/>
=======
        <f:entry title="${%Concurrent scans}" description="${%nrOfScanThreadsDescription}">
            <f:number field="nrOfScanThreads" clazz="required positive-number" />
        </f:entry>
        <f:entry title="${%Fallback categories}" description="${%fallbackCategoriesDescription}" >
            <f:textbox field="fallbackCategoriesAsString" autoCompleteDelimChar=" " />
>>>>>>> a94eaaa1
        </f:entry>
        <f:block>
            <table>
                <f:optionalBlock name="testResultParsingEnabled"
                                 title="${%testResultParsingEnabledDescription}"
                                 checked="${descriptor.testResultParsingEnabled}"
                                 inline="true">
                    <f:entry title="Categories" description="${%testResultCategoriesDescription}">
                        <f:textbox field="testResultCategories" />
                    </f:entry>
                </f:optionalBlock>
            </table>
        </f:block>
    </f:section>
    <f:advanced>
        <f:section title="${%Scan non-scanned builds}">
            <f:property field="sodVariables">
                <st:include page="config.jelly" />
            </f:property>
        </f:section>
        <f:entry title="${%Do not analyze aborted jobs}"
                                help="/plugin/build-failure-analyzer/help/help-doNotAnalyzeAbortedJobs.html">
            <f:checkbox field="doNotAnalyzeAbortedJob" />
        </f:entry>
        <f:entry title="${%Max size of log file}" description="${%maxLogSize}">
            <f:textbox field="maxLogSize" />
        </f:entry>
    </f:advanced>
</j:jelly><|MERGE_RESOLUTION|>--- conflicted
+++ resolved
@@ -55,7 +55,6 @@
                  description="${%enableGerritTriggerDescription}">
             <f:checkbox field="gerritTriggerEnabled"  default="true"/>
         </f:entry>
-<<<<<<< HEAD
         <f:entry title="${%Send notifications to Slack}"
                  description="${%enableSlackNotificationsDescription}">
             <f:checkbox name="slackNotifEnabled" checked="${it.slackNotifEnabled}" default="false"/>
@@ -72,16 +71,11 @@
 	        	</f:entry>
 	        </f:section>
         </f:advanced>
-        <f:entry title="${%Concurrent scans}"
-                 description="${%nrOfScanThreadsDescription}">
-            <f:textbox name="nrOfScanThreads" clazz="required positive-number" value="${it.nrOfScanThreads}"/>
-=======
         <f:entry title="${%Concurrent scans}" description="${%nrOfScanThreadsDescription}">
             <f:number field="nrOfScanThreads" clazz="required positive-number" />
         </f:entry>
         <f:entry title="${%Fallback categories}" description="${%fallbackCategoriesDescription}" >
             <f:textbox field="fallbackCategoriesAsString" autoCompleteDelimChar=" " />
->>>>>>> a94eaaa1
         </f:entry>
         <f:block>
             <table>
